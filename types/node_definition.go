--- conflicted
+++ resolved
@@ -11,29 +11,18 @@
 
 // NodeDefinition represents a configuration a given node can have in the lab definition file
 type NodeDefinition struct {
-<<<<<<< HEAD
-	Kind          string            `yaml:"kind,omitempty"`
-	Group         string            `yaml:"group,omitempty"`
-	Type          string            `yaml:"type,omitempty"`
-	StartupConfig string            `yaml:"startup-config,omitempty"`
-	StartupDelay  uint              `yaml:"startup-delay"`
-	Config        *ConfigDispatcher `yaml:"config,omitempty"`
-	Image         string            `yaml:"image,omitempty"`
-	License       string            `yaml:"license,omitempty"`
-	Position      string            `yaml:"position,omitempty"`
-	Cmd           string            `yaml:"cmd,omitempty"`
-=======
 	Kind                 string            `yaml:"kind,omitempty"`
 	Group                string            `yaml:"group,omitempty"`
 	Type                 string            `yaml:"type,omitempty"`
 	StartupConfig        string            `yaml:"startup-config,omitempty"`
+	StartupDelay         uint              `yaml:"startup-delay"`
 	EnforceStartupConfig bool              `yaml:"enforce-startup-config,omitempty"`
 	Config               *ConfigDispatcher `yaml:"config,omitempty"`
 	Image                string            `yaml:"image,omitempty"`
 	License              string            `yaml:"license,omitempty"`
 	Position             string            `yaml:"position,omitempty"`
 	Cmd                  string            `yaml:"cmd,omitempty"`
->>>>>>> 9c63bd68
+
 	// list of bind mount compatible strings
 	Binds []string `yaml:"binds,omitempty"`
 	// list of port bindings
@@ -91,19 +80,19 @@
 	return n.StartupConfig
 }
 
-<<<<<<< HEAD
 func (n *NodeDefinition) GetStartupDelay() uint {
 	if n == nil {
 		return 0
 	}
 	return n.StartupDelay
-=======
+}
+
 func (n *NodeDefinition) GetEnforceStartupConfig() bool {
 	if n == nil {
 		return false
 	}
 	return n.EnforceStartupConfig
->>>>>>> 9c63bd68
+
 }
 
 func (n *NodeDefinition) GetConfigDispatcher() *ConfigDispatcher {
